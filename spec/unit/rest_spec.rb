--- conflicted
+++ resolved
@@ -66,13 +66,9 @@
     rest
   end
 
-<<<<<<< HEAD
-=======
   before(:each) do
     Chef::Log.init(log_stringio)
   end
-
->>>>>>> 0f93ddbb
 
   describe "calling an HTTP verb on a path or absolute URL" do
     it "adds a relative URL to the base url it was initialized with" do
@@ -186,24 +182,24 @@
       auth_headers = STANDARD_WRITE_HEADERS.merge({"auth_done"=>"yep"})
 
       @rest.authenticator.should_receive(:handle_request).
-        with(:POST, @monkey_uri, STANDARD_WRITE_HEADERS, data).
-        and_return([:POST, @monkey_uri, auth_headers, data])
+        with(:POST, monkey_uri, STANDARD_WRITE_HEADERS, data).
+        and_return([:POST, monkey_uri, auth_headers, data])
       @rest.should_receive(:send_http_request).
-        with(:POST, @monkey_uri, auth_headers, data).
+        with(:POST, monkey_uri, auth_headers, data).
         and_return([1,2,3])
       @rest.should_receive('success_response?'.to_sym).with(1).and_return(true)
-      @rest.raw_http_request(:POST, @monkey_uri, STANDARD_WRITE_HEADERS, data)
+      @rest.raw_http_request(:POST, monkey_uri, STANDARD_WRITE_HEADERS, data)
     end
 
     it 'sets correct authn headers' do
       data = "\"secure data\""
-      method, uri, auth_headers, d = @rest.authenticator.handle_request(:POST, @monkey_uri, STANDARD_WRITE_HEADERS, data)
+      method, uri, auth_headers, d = @rest.authenticator.handle_request(:POST, monkey_uri, STANDARD_WRITE_HEADERS, data)
 
       @rest.should_receive(:send_http_request).
-        with(:POST, @monkey_uri, auth_headers, data).
+        with(:POST, monkey_uri, auth_headers, data).
         and_return([1,2,3])
       @rest.should_receive('success_response?'.to_sym).with(1).and_return(true)
-      @rest.raw_http_request(:POST, @monkey_uri, STANDARD_WRITE_HEADERS, data)
+      @rest.raw_http_request(:POST, monkey_uri, STANDARD_WRITE_HEADERS, data)
     end
   end
 
